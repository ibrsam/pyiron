# coding: utf-8
# Copyright (c) Max-Planck-Institut für Eisenforschung GmbH - Computational Materials Design (CM) Department
# Distributed under the terms of "New BSD License", see the LICENSE file.

import numpy as np
from pyiron.atomistics.job.atomistic import AtomisticGenericJob, MapFunctions as AtomisticMapFunctions
import warnings

__author__ = "Jan Janssen"
__copyright__ = (
    "Copyright 2020, Max-Planck-Institut für Eisenforschung GmbH - "
    "Computational Materials Design (CM) Department"
)
__version__ = "1.0"
__maintainer__ = "Jan Janssen"
__email__ = "janssen@mpie.de"
__status__ = "production"
__date__ = "Sep 1, 2017"


class GenericDFTJob(AtomisticGenericJob):
    def __init__(self, project, job_name):
        super(GenericDFTJob, self).__init__(project, job_name)
        self._generic_input["fix_symmetry"] = True
        self.map_functions = MapFunctions()

    @property
    def encut(self):
        return self.plane_wave_cutoff

    @encut.setter
    def encut(self, val):
        self.plane_wave_cutoff = val

    @property
    def xc(self):
        return self.exchange_correlation_functional

    @xc.setter
    def xc(self, val):
        self.exchange_correlation_functional = val

    @property
    def plane_wave_cutoff(self):
        raise NotImplementedError(
            "The encut property is not implemented for this code."
        )

    @plane_wave_cutoff.setter
    def plane_wave_cutoff(self, val):
        raise NotImplementedError(
            "The encut property is not implemented for this code."
        )

    @property
    def spin_constraints(self):
        raise NotImplementedError(
            "The spin_constraints property is not implemented for this code."
        )

    @spin_constraints.setter
    def spin_constraints(self, val):
        raise NotImplementedError(
            "The spin_constraints property is not implemented for this code."
        )

    @property
    def exchange_correlation_functional(self):
        raise NotImplementedError(
            "The exchange property is not implemented for this code."
        )

    @exchange_correlation_functional.setter
    def exchange_correlation_functional(self, val):
        raise NotImplementedError(
            "The exchange property is not implemented for this code."
        )

    def get_k_mesh_by_cell(self, kpoints_per_reciprocal_angstrom, cell=None):
        """
            get k-mesh density according to the box size.

            Args:
                kpoints_per_reciprocal_angstrom: (float) number of k-points per reciprocal angstrom (i.e. per 2*pi*box_length)
                cell: (list/ndarray) 3x3 cell. If not set, the current cell is used.
        """
        if cell is None:
            if self.structure is None:
                raise AssertionError('structure not set')
            cell = self.structure.cell
<<<<<<< HEAD
        return get_k_mesh_by_cell(cell, kpoints_per_angstrom)

    def get_k_mesh_by_density(self, cell=None, kmesh_density_per_inverse_angstrom=1):
        if cell is None:
            cell = self.structure.cell
        return get_k_mesh_by_density(cell, kmesh_density_per_inverse_angstrom)
=======
        latlens = np.linalg.norm(cell, axis=-1)
        kmesh = np.rint( 2 * np.pi / latlens * kpoints_per_reciprocal_angstrom)
        if kmesh.min() <= 0:
            raise AssertionError("kpoint per angstrom too low")
        return [int(k) for k in kmesh]
>>>>>>> 6e11bddc

    @property
    def fix_spin_constraint(self):
        return self._generic_input["fix_spin_constraint"]

    @fix_spin_constraint.setter
    def fix_spin_constraint(self, boolean):
        if not isinstance(boolean, bool):
            raise AssertionError()
        self._generic_input["fix_spin_constraint"] = boolean

    @property
    def fix_symmetry(self):
        return self._generic_input["fix_symmetry"]

    @fix_symmetry.setter
    def fix_symmetry(self, boolean):
        if not isinstance(boolean, bool):
            raise AssertionError()
        self._generic_input["fix_symmetry"] = boolean

    def get_structure(self, iteration_step=-1, wrap_atoms=True):
        """
        Gets the structure from a given iteration step of the simulation (MD/ionic relaxation). For static calculations
        there is only one ionic iteration step
        Args:
            iteration_step (int): Step for which the structure is requested
            wrap_atoms (bool): True if the atoms are to be wrapped back into the unit cell

        Returns:
            pyiron.atomistics.structure.atoms.Atoms: The required structure
        """
        snapshot = super(GenericDFTJob, self).get_structure(
            iteration_step=iteration_step, wrap_atoms=wrap_atoms
        )
        spins = self.get_magnetic_moments(iteration_step=iteration_step)
        if spins is not None:
            snapshot.set_initial_magnetic_moments(spins)
        return snapshot

    def set_mixing_parameters(
        self,
        method=None,
        n_pulay_steps=None,
        density_mixing_parameter=None,
        spin_mixing_parameter=None,
    ):
        raise NotImplementedError(
            "set_mixing_parameters is not implemented for this code."
        )

<<<<<<< HEAD
=======
    def restart_for_band_structure_calculations(self, job_name=None):
        """
        Restart a new job created from an existing calculation by reading the charge density
        for band structure calculations.

        Args:
            job_name (str/None): Job name

        Returns:
            new_ham (pyiron.dft.job.generic.GenericDFTJob): New job
        """
        raise NotImplementedError(
            "restart_for_band_structure_calculations is not implemented for this code."
        )

    def get_magnetic_moments(self, iteration_step=-1):
        """
        Gives the magnetic moments of a calculation for each iteration step.

        Args:
            iteration_step (int): Step for which the structure is requested

        Returns:
            numpy.ndarray/None: array of final magmetic moments or None if no magnetic moment is given
        """
        spins = self.get("output/generic/dft/atom_spins")
        if spins is not None:
            return spins[iteration_step]
        else:
            return None

>>>>>>> 6e11bddc
    def _set_kpoints(
        self,
        mesh=None,
        scheme="MP",
        center_shift=None,
        symmetry_reduction=True,
        manual_kpoints=None,
        weights=None,
        reciprocal=True,
        n_path=None,
        path_name=None,
    ):
        raise NotImplementedError(
            "The set_kpoints function is not implemented for this code."
        )

    def set_kpoints(
        self,
        mesh=None,
        scheme="MP",
        center_shift=None,
        symmetry_reduction=True,
        manual_kpoints=None,
        weights=None,
        reciprocal=True,
<<<<<<< HEAD
        kpoints_per_angstrom=None,
        n_trace=None,
        trace=None
=======
        kpoints_per_reciprocal_angstrom=None,
        n_path=None,
        path_name=None,
>>>>>>> 6e11bddc
    ):
        """
        Function to setup the k-points

        Args:
            mesh (list): Size of the mesh (ignored if scheme is not set to 'MP' or kpoints_per_reciprocal_angstrom is set)
            scheme (str): Type of k-point generation scheme (MP/GP(gamma point)/Manual/Line)
            center_shift (list): Shifts the center of the mesh from the gamma point by the given vector in relative coordinates
            symmetry_reduction (boolean): Tells if the symmetry reduction is to be applied to the k-points
            manual_kpoints (list/numpy.ndarray): Manual list of k-points
            weights(list/numpy.ndarray): Manually supplied weights to each k-point in case of the manual mode
            reciprocal (bool): Tells if the supplied values are in reciprocal (direct) or cartesian coordinates (in
            reciprocal space)
            kpoints_per_reciprocal_angstrom (float): Number of kpoint per angstrom in each direction
            n_path (int): Number of points per trace part for line mode
            path_name (str): Name of high symmetry path used for band structure calculations.
        """
        if kpoints_per_reciprocal_angstrom is not None:
            if mesh is not None:
                warnings.warn("mesh value is overwritten by kpoints_per_reciprocal_angstrom")
            mesh = self.get_k_mesh_by_cell(kpoints_per_reciprocal_angstrom=kpoints_per_reciprocal_angstrom)
        if mesh is not None:
            if np.min(mesh) <= 0:
                raise ValueError("mesh values must be larger than 0")
        if center_shift is not None:
            if np.min(center_shift) < 0 or np.max(center_shift) > 1:
                warnings.warn("center_shift is given in relative coordinates")
        self._set_kpoints(
            mesh=mesh,
            scheme=scheme,
            center_shift=center_shift,
            symmetry_reduction=symmetry_reduction,
            manual_kpoints=manual_kpoints,
            weights=weights,
            reciprocal=reciprocal,
            n_path=n_path,
            path_name=path_name,
        )

    def calc_static(
        self,
        electronic_steps=100,
        algorithm=None,
        retain_charge_density=False,
        retain_electrostatic_potential=False,
    ):
        self._generic_input["fix_symmetry"] = True
        super(GenericDFTJob, self).calc_static()

    def calc_minimize(
        self,
        electronic_steps=60,
        ionic_steps=100,
        max_iter=None,
        pressure=None,
        algorithm=None,
        retain_charge_density=False,
        retain_electrostatic_potential=False,
        ionic_energy_tolerance=None,
        ionic_force_tolerance=None,
        ionic_energy=None,
        ionic_forces=None,
        volume_only=False,
    ):
        self._generic_input["fix_symmetry"] = True
        super(GenericDFTJob, self).calc_minimize(max_iter=max_iter, pressure=pressure)

    def calc_md(
        self,
        temperature=None,
        n_ionic_steps=1000,
        n_print=1,
        time_step=1.0,
        retain_charge_density=False,
        retain_electrostatic_potential=False,
        **kwargs
    ):
        self._generic_input["fix_symmetry"] = False
        super(GenericDFTJob, self).calc_md(
            temperature=temperature,
            n_ionic_steps=n_ionic_steps,
            n_print=n_print,
            time_step=time_step,
        )

    # Backward compatibility
    def get_encut(self):
        return self.encut

    def set_encut(self, encut):
        """
        Sets the plane-wave energy cutoff
        Args:
            encut (float): The energy cutoff in eV
        """
        self.plane_wave_cutoff = encut

    def set_exchange_correlation_functional(self, exchange_correlation_functional):
        self.exchange_correlation_functional = exchange_correlation_functional

    def set_empty_states(self, n_empty_states=None):
        raise NotImplementedError(
            "The set_empty_states function is not implemented for this code."
        )

<<<<<<< HEAD
def get_k_mesh_by_cell(cell, kpoints_per_angstrom=1):
    """
    Args:
        cell:
        kpoints_per_angstrom:
    Returns:
    """
    omega = np.linalg.det(cell)
    l1, l2, l3 = cell
    g1 = 2 * np.pi / omega * np.cross(l2, l3)
    g2 = 2 * np.pi / omega * np.cross(l3, l1)
    g3 = 2 * np.pi / omega * np.cross(l1, l2)

    kmesh = np.rint(
        np.array([np.linalg.norm(g) for g in [g1, g2, g3]]) * kpoints_per_angstrom
    )
    if kmesh.min() <= 0:
        warnings.warn("kpoint per angstrom too low")
    return [int(k) for k in kmesh]

def get_k_mesh_by_density(cell, kmesh_density_per_inverse_angstrom=1.0):
    """
    Args:
        cell:
        kmesh_density_per_inverse_angstrom:
    Returns:
    """
    omega = np.linalg.det(cell)
    l1, l2, l3 = cell
    g1 = 2 * np.pi / omega * np.cross(l2, l3)
    g2 = 2 * np.pi / omega * np.cross(l3, l1)
    g3 = 2 * np.pi / omega * np.cross(l1, l2)

    kmesh = np.rint(
        np.array([np.linalg.norm(g) for g in [g1, g2, g3]]) / kmesh_density_per_inverse_angstrom
    )
    kmesh[kmesh < 1] = 1
    return [int(k) for k in kmesh]
=======

def set_encut(job, parameter):
    job.set_encut(parameter)
    return job


def set_kpoints(job, parameter):
    job.set_kpoints(parameter)
    return job


class MapFunctions(AtomisticMapFunctions):
    def __init__(self):
        super().__init__()
        self.set_encut = set_encut
        self.set_kpoints = set_kpoints
>>>>>>> 6e11bddc
<|MERGE_RESOLUTION|>--- conflicted
+++ resolved
@@ -88,20 +88,11 @@
             if self.structure is None:
                 raise AssertionError('structure not set')
             cell = self.structure.cell
-<<<<<<< HEAD
-        return get_k_mesh_by_cell(cell, kpoints_per_angstrom)
-
-    def get_k_mesh_by_density(self, cell=None, kmesh_density_per_inverse_angstrom=1):
-        if cell is None:
-            cell = self.structure.cell
-        return get_k_mesh_by_density(cell, kmesh_density_per_inverse_angstrom)
-=======
         latlens = np.linalg.norm(cell, axis=-1)
         kmesh = np.rint( 2 * np.pi / latlens * kpoints_per_reciprocal_angstrom)
         if kmesh.min() <= 0:
             raise AssertionError("kpoint per angstrom too low")
         return [int(k) for k in kmesh]
->>>>>>> 6e11bddc
 
     @property
     def fix_spin_constraint(self):
@@ -153,8 +144,6 @@
             "set_mixing_parameters is not implemented for this code."
         )
 
-<<<<<<< HEAD
-=======
     def restart_for_band_structure_calculations(self, job_name=None):
         """
         Restart a new job created from an existing calculation by reading the charge density
@@ -186,7 +175,6 @@
         else:
             return None
 
->>>>>>> 6e11bddc
     def _set_kpoints(
         self,
         mesh=None,
@@ -212,15 +200,9 @@
         manual_kpoints=None,
         weights=None,
         reciprocal=True,
-<<<<<<< HEAD
-        kpoints_per_angstrom=None,
-        n_trace=None,
-        trace=None
-=======
         kpoints_per_reciprocal_angstrom=None,
         n_path=None,
         path_name=None,
->>>>>>> 6e11bddc
     ):
         """
         Function to setup the k-points
@@ -326,46 +308,6 @@
             "The set_empty_states function is not implemented for this code."
         )
 
-<<<<<<< HEAD
-def get_k_mesh_by_cell(cell, kpoints_per_angstrom=1):
-    """
-    Args:
-        cell:
-        kpoints_per_angstrom:
-    Returns:
-    """
-    omega = np.linalg.det(cell)
-    l1, l2, l3 = cell
-    g1 = 2 * np.pi / omega * np.cross(l2, l3)
-    g2 = 2 * np.pi / omega * np.cross(l3, l1)
-    g3 = 2 * np.pi / omega * np.cross(l1, l2)
-
-    kmesh = np.rint(
-        np.array([np.linalg.norm(g) for g in [g1, g2, g3]]) * kpoints_per_angstrom
-    )
-    if kmesh.min() <= 0:
-        warnings.warn("kpoint per angstrom too low")
-    return [int(k) for k in kmesh]
-
-def get_k_mesh_by_density(cell, kmesh_density_per_inverse_angstrom=1.0):
-    """
-    Args:
-        cell:
-        kmesh_density_per_inverse_angstrom:
-    Returns:
-    """
-    omega = np.linalg.det(cell)
-    l1, l2, l3 = cell
-    g1 = 2 * np.pi / omega * np.cross(l2, l3)
-    g2 = 2 * np.pi / omega * np.cross(l3, l1)
-    g3 = 2 * np.pi / omega * np.cross(l1, l2)
-
-    kmesh = np.rint(
-        np.array([np.linalg.norm(g) for g in [g1, g2, g3]]) / kmesh_density_per_inverse_angstrom
-    )
-    kmesh[kmesh < 1] = 1
-    return [int(k) for k in kmesh]
-=======
 
 def set_encut(job, parameter):
     job.set_encut(parameter)
@@ -381,5 +323,4 @@
     def __init__(self):
         super().__init__()
         self.set_encut = set_encut
-        self.set_kpoints = set_kpoints
->>>>>>> 6e11bddc
+        self.set_kpoints = set_kpoints