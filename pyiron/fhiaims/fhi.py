# coding: utf-8
# Copyright (c) Max-Planck-Institut für Eisenforschung GmbH - Computational Materials Design (CM) Department
# Distributed under the terms of "New BSD License", see the LICENSE file.

import os
import re
import warnings

import numpy as np
from pyiron.atomistics.structure.atoms import Atoms
from pyiron.base.generic.parameters import GenericParameters
from pyiron.base.settings.generic import Settings
from pyiron.dft.job.generic import GenericDFTJob, get_k_mesh_by_density

__author__ = "Yury Lysogorskiy"
__copyright__ = "Copyright 2020, ICAMS-RUB "
__version__ = "1.0"
__maintainer__ = ""
__email__ = ""
__status__ = "trial"
__date__ = "Aug 11, 2020"

FHI_OUT_KEYWORD_AIMS_UUID_TAG = "aims_uuid"
EXPORT_AIMS_UUID = FHI_OUT_KEYWORD_AIMS_UUID_TAG
EXPORT_FHI_AIMS_VERSION = "fhi-aims-version"
EXPORT_FHI_AIMS_PARAMETERS = "fhi-aims-parameters"
EXPORT_TOTAL_TIME = "total_time"

DEFAULT_IONIC_STEPS = 1000

s = Settings()


def job_input_to_dict(inp):
    dct = inp.get_pandas()[["Parameter", "Value"]].set_index("Parameter")["Value"].to_dict()
    return {k: v for k, v in dct.items() if k != ""}


class FHIAims(GenericDFTJob):
    def __init__(self, project, job_name):
        super(FHIAims, self).__init__(project, job_name)
        self.__name__ = "FHIaims"
        self._executable_activate(enforce=True)
        self.input = FHIAimsInput()

    @property
    def exchange_correlation_functional(self):
        return self.input.control_input["xc"]

    @exchange_correlation_functional.setter
    def exchange_correlation_functional(self, val):
        self.input.control_input["xc"] = val

    def set_mixing_parameters(
            self,
            method=None,
            n_pulay_steps=None,
            density_mixing_parameter=None,
            spin_mixing_parameter=None,
    ):
        if method is not None:
            self.input.control_input["mixer"] = method
        if n_pulay_steps is not None:
            self.input.control_input["n_max_pulay"] = n_pulay_steps
        if density_mixing_parameter is not None:
            self.input.control_input["charge_mix_param"] = density_mixing_parameter

        if spin_mixing_parameter is not None:
            raise NotImplementedError(
                "spin_mixing_parameter is not (yet) implemented for FHIaims interface."
            )

    def _set_kpoints(
            self,
            mesh=None,
            scheme="GC",
            center_shift=None,
            symmetry_reduction=True,
            manual_kpoints=None,
            weights=None,
            reciprocal=True,
            n_trace=None,
            trace=None,
    ):
        if self.structure is not None:
            is_pbc = np.all(self.structure.pbc)
            if not is_pbc and mesh is not None:
                raise ValueError("Couldn't setup mesh for non-periodic structure calculation")

        if mesh is not None:
            if len(mesh) != 3:
                raise ValueError("kpoint 'mesh' should be a length-3 array of ints")
            self.input.control_input["k_grid"] = " ".join([str(int(m)) for m in mesh])
        else:
            del self.input.control_input["k_grid"]

        if scheme != "GC":
            raise NotImplementedError(("{} k-points scheme is not (yet) implemented. Only Gamma-centered (GC) is " +
                                       "possible, but ignored").format(scheme))

        if center_shift is not None:
            if len(center_shift) != 3:
                raise ValueError("kpoint 'center_shift' should be a length-3 array of ints")
            self.input.control_input["k_offset"] = " ".join([str(int(m)) for m in center_shift])
        else:
            del self.input.control_input["k_offset"]

        # TODO: use k_points_external
        if manual_kpoints is not None:
            raise NotImplementedError("manual_kpoints is not (yet) implemented for FHIaims interface.")

        if symmetry_reduction is True and mesh is not None:
            self.input.control_input["symmetry_reduced_k_grid"] = ".true."
        elif mesh is not None:
            self.input.control_input["symmetry_reduced_k_grid"] = ".false."
        else:
            del self.input.control_input["symmetry_reduced_k_grid"]

        if weights is not None:
            raise NotImplementedError("weights for k-points is not (yet) implemented for FHIaims interface.")

        if n_trace is not None:
            raise NotImplementedError("n_trace for k-points is not (yet) implemented for FHIaims interface.")

        if trace is not None:
            raise NotImplementedError("trace for k-points is not (yet) implemented for FHIaims interface.")

    def set_kpoints(
            self,
            mesh=None,
            scheme="GC",
            center_shift=None,
            symmetry_reduction=True,
            manual_kpoints=None,
            weights=None,
            reciprocal=True,
            kpoints_per_angstrom=None,
            n_trace=None,
            trace=None,
            kmesh_density_per_inverse_angstrom=None
    ):
        """
        Function to setup the k-points

        Args:
            mesh (list): Size of the mesh (ignored if scheme is not set to 'MP' or kpoints_per_angstrom is set)
            scheme (str): Type of k-point generation scheme (MP/GC(gamma centered)/GP(gamma point)/Manual/Line)
            center_shift (list): Shifts the center of the mesh from the gamma point by the given vector in relative coordinates
            symmetry_reduction (boolean): Tells if the symmetry reduction is to be applied to the k-points
            manual_kpoints (list/numpy.ndarray): Manual list of k-points
            weights(list/numpy.ndarray): Manually supplied weights to each k-point in case of the manual mode
            reciprocal (bool): Tells if the supplied values are in reciprocal (direct) or cartesian coordinates (in
            reciprocal space)
            kpoints_per_angstrom (float): Number of kpoint per angstrom in each direction
            n_trace (int): Number of points per trace part for line mode
            trace (list): ordered list of high symmetry points for line mode
            kmesh_density_per_inverse_angstrom (float): spacing of kpoints (recommended value is 0.1 for tight settings)
        """

        if kmesh_density_per_inverse_angstrom is not None:
            if mesh is not None:
                warnings.warn("mesh value is overwritten by kmesh_density_per_inverse_angsrtrom")

            self.input.set_kmesh_density(kmesh_density_per_inverse_angstrom)

            if self.structure is not None:
                is_pbc = np.all(self.structure.pbc)
                if is_pbc:
                    self.input.update_kmesh(self.structure)
                    mesh = self.get_k_mesh_by_density(
                        kmesh_density_per_inverse_angstrom=kmesh_density_per_inverse_angstrom)
                else:
                    mesh = None
        else:
            if mesh is None:
                if self.input.kmesh_density_per_inverse_angstrom is not None:
                    mesh = self.get_k_mesh_by_density(kmesh_density_per_inverse_angstrom=self.input.kmesh_density_per_inverse_angstrom)
            self.input.set_kmesh_density(kmesh_density_per_inverse_angstrom)


        if kpoints_per_angstrom is not None:
            if mesh is not None:
                warnings.warn("mesh value is overwritten by kpoints_per_angstrom")
            mesh = self.get_k_mesh_by_cell(kpoints_per_angstrom=kpoints_per_angstrom)
        if mesh is not None:
            if np.min(mesh) <= 0:
                raise ValueError("mesh values must be larger than 0")
        if center_shift is not None:
            if np.min(center_shift) < 0 or np.max(center_shift) > 1:
                warnings.warn("center_shift is given in relative coordinates")
        self._set_kpoints(
            mesh=mesh,
            scheme=scheme,
            center_shift=center_shift,
            symmetry_reduction=symmetry_reduction,
            manual_kpoints=manual_kpoints,
            weights=weights,
            reciprocal=reciprocal,
            n_trace=n_trace,
            trace=trace,
        )

    def calc_static(
            self,
            electronic_steps=500,
            algorithm=None,
            retain_charge_density=False,
            retain_electrostatic_potential=False,
    ):
        self._generic_input["fix_symmetry"] = True
        super(GenericDFTJob, self).calc_static()

        if electronic_steps is not None:
            self.input.control_input["sc_iter_limit"] = electronic_steps
        else:
            del self.input.control_input["sc_iter_limit"]

        del self.input.control_input["relax_geometry"]
        del self.input.control_input["relax_unit_cell"]

        if algorithm is not None:
            raise NotImplementedError("calc_static.algorithm parameter is not (yet) implemented for FHIaims interface.")

        if retain_charge_density:
            raise NotImplementedError(
                "calc_static.retain_charge_density=True parameter is not (yet) implemented for FHIaims interface.")

        if retain_electrostatic_potential:
            raise NotImplementedError(
                "calc_static.retain_electrostatic_potential=True parameter is not (yet) implemented for FHIaims interface.")

    def calc_minimize(self,
                      electronic_steps=60,
                      ionic_steps=DEFAULT_IONIC_STEPS,
                      max_iter=None,
                      pressure=None,
                      algorithm="bfgs",
                      retain_charge_density=False,
                      retain_electrostatic_potential=False,
                      ionic_force_tolerance=1e-2
                      # volume_only
                      ):
        self._generic_input["fix_symmetry"] = True
        super(GenericDFTJob, self).calc_minimize(max_iter=max_iter, pressure=pressure)

        if electronic_steps is not None:
            self.input.control_input["sc_iter_limit"] = electronic_steps
        else:
            del self.input.control_input["sc_iter_limit"]

        if ionic_steps != DEFAULT_IONIC_STEPS:
            raise NotImplementedError(
                "Different number of ionic steps rather than {} is not supported".format(DEFAULT_IONIC_STEPS))
        if max_iter is not None:
            raise NotImplementedError(
                "`max_iter` is ignored".format(DEFAULT_IONIC_STEPS))

        if pressure is None:  # atomic positions only
            # relax_geometry type tolerance
            algorithm_str = "none" if algorithm is None else str(algorithm)
            if ionic_force_tolerance is None:
                self.input.control_input["relax_geometry"] = algorithm_str
            else:
                self.input.control_input["relax_geometry"] = "{algo} {tol}".format(algo=algorithm_str,
                                                                                   tol=ionic_force_tolerance)
            del self.input.control_input["external_pressure"]
        elif pressure == 0.0:  # full relaxation
            # relax_geometry type tolerance
            # relax_unit_cell type
            is_pbc = np.all(self.structure.pbc)
            if not is_pbc:
                raise ValueError("Couldn't relax non-periodic structure")

            algorithm_str = "none" if algorithm is None else str(algorithm)
            if ionic_force_tolerance is None:
                self.input.control_input["relax_geometry"] = algorithm_str
            else:
                self.input.control_input["relax_geometry"] = "{algo} {tol}".format(algo=algorithm_str,
                                                                                   tol=ionic_force_tolerance)
            self.input.control_input["relax_unit_cell"] = "full"
            del self.input.control_input["external_pressure"]
        else:
            # self.input.control_input["external_pressure"] = pressure
            raise ValueError("'pressure' could be only None or 0.0")

    def calc_md(
            self,
            temperature=None,
            n_ionic_steps=1000,
            n_print=1,
            time_step=1.0,
            retain_charge_density=False,
            retain_electrostatic_potential=False,
            **kwargs
    ):
        raise NotImplementedError("calc_md not (yet) implemented")

    def set_input_to_read_only(self):
        """
        This function enforces read-only mode for the input classes, but it has to be implement in the individual
        classes.
        """
        super(FHIAims, self).set_input_to_read_only()
        self.input.control_input.read_only = True
        self.input.control_potential.read_only = True

    def write_input(self):
        # methods, called externally
        self.input.write(structure=self.structure, working_directory=self.working_directory)

    def collect_output(self):
<<<<<<< HEAD
        output_dict, meta_info_dict = collect_output(working_directory=self.working_directory,
=======
        output_dict, output_dft_dict, meta_info_dict = collect_output(working_directory=self.working_directory,
>>>>>>> 5c671cc3
                                                     FHI_output_file='FHI.out')

        with self.project_hdf5.open("output") as hdf5_output:
            with hdf5_output.open("generic") as hdf5_generic:
                for k, v in output_dict.items():
                    hdf5_generic[k] = v
<<<<<<< HEAD
=======
            with hdf5_output.open("dft") as hdf5_dft:
                for k, v in output_dft_dict.items():
                    hdf5_dft[k] = v
>>>>>>> 5c671cc3
            hdf5_output["meta_info"] = meta_info_dict

    def to_hdf(self, hdf=None, group_name=None):
        super(FHIAims, self).to_hdf(hdf=hdf, group_name=group_name)
        with self.project_hdf5.open("input") as hdf5_input:
            self.structure.to_hdf(hdf5_input)
            self.input.to_hdf(hdf5_input)

    def from_hdf(self, hdf=None, group_name=None):
        super(FHIAims, self).from_hdf(hdf=hdf, group_name=group_name)
        with self.project_hdf5.open("input") as hdf5_input:
            self.input.from_hdf(hdf5_input)
            self.structure = Atoms().from_hdf(hdf5_input)

    @property
    def structure(self):
        """

        Returns:

        """
        return self._structure

    @structure.setter
    def structure(self, basis):
        """

        Args:
            basis:

        Returns:

        """
        self._generic_input["structure"] = "atoms"
        self._structure = basis
        # TODO: update settings depending on the PBC
        is_pbc = np.all(self.structure.pbc)
        if is_pbc:
            self.set_pbc_settings()
        else:
            self.set_non_pbc_settings()

    def set_pbc_settings(self):
        # kpoints, stress
        if self.input.kmesh_density_per_inverse_angstrom is not None:
            self.set_kpoints(kmesh_density_per_inverse_angstrom=self.input.kmesh_density_per_inverse_angstrom)
        else:
            if not self.input.control_input["k_grid"]:
                self.set_kpoints(mesh=[1, 1, 1])

        self.input.control_input["symmetry_reduced_k_grid"] = ".true."
        self.input.control_input["compute_analytical_stress"] = ".true."

    def set_non_pbc_settings(self):
        # remove kpoints, remove stress
        del self.input.control_input["k_grid"]
        del self.input.control_input["k_offset"]
        del self.input.control_input["symmetry_reduced_k_grid_spg"]
        del self.input.control_input["symmetry_reduced_k_grid"]
        del self.input.control_input["compute_analytical_stress"]
        del self.input.control_input["compute_numerical_stress"]


class FHIAimsControlInput(GenericParameters):
    def __init__(self, input_file_name=None):
        super(FHIAimsControlInput, self).__init__(input_file_name=input_file_name,
                                                  table_name="control_in",
                                                  comment_char="#")

    def load_default(self):
        """
        Loading the default settings for the input file.
        """

        input_str = """\
xc                 pbe
charge             0.
spin               none
occupation_type    gaussian 0.10
mixer              pulay
n_max_pulay        10
charge_mix_param   0.05   
sc_iter_limit      500
sc_accuracy_rho  1E-5
sc_accuracy_eev  1E-3
sc_accuracy_etot 1E-7
relativistic       atomic_zora scalar
compute_forces .true.
clean_forces sayvetz
sc_accuracy_forces 1E-4
final_forces_cleaned .true.
"""
        self.load_string(input_str)


class FHIAimsControlPotential(GenericParameters):
    def __init__(self, input_file_name=None):
        super(FHIAimsControlPotential, self).__init__(input_file_name=input_file_name,
                                                      table_name="control_potential",
                                                      comment_char="#")
        self._structure = None

    def load_default(self):
        """
        Loading the default settings for the input file.
        """
        input_str = """\
potential          tight  # Options: light, tight, really_tight
"""
        self.load_string(input_str)

    def set_structure(self, structure):
        self._structure = structure
        chem_symb = self._structure.get_chemical_symbols()
        atom_numb = self._structure.get_atomic_numbers()
        chem_symb_dict = {k: v for (k, v) in zip(chem_symb, atom_numb)}
        self._chem_symb_lst = sorted(chem_symb_dict.items())

    def _return_potential_file(self, file_name):
        for resource_path in s.resource_paths:
            resource_path_potcar = os.path.join(
                resource_path, "fhiaims", "potentials", self["potential"], file_name
            )
            if os.path.exists(resource_path_potcar):
                return resource_path_potcar
        return None

    def get_string_lst(self):
        settings = self["potential"]
        lines = []
        for elem, atom_num in self._chem_symb_lst:
            file_name = "{atom_num:02d}_{elem}_default".format(atom_num=atom_num, elem=elem)
            full_potential_file_name = self._return_potential_file(file_name)
            if full_potential_file_name is None:
                raise ValueError("Couldn't read file {} for settings '{}'".format(file_name, settings))
            with open(full_potential_file_name, "r") as f:
                lines += f.readlines()
        return lines


class FHIAimsInput:
    def __init__(self):
        self.control_input = FHIAimsControlInput()
        self.control_potential = FHIAimsControlPotential()
        self._kmesh_density_per_inverse_angstrom = None

    @property
    def kmesh_density_per_inverse_angstrom(self):
        return self._kmesh_density_per_inverse_angstrom

    @kmesh_density_per_inverse_angstrom.setter
    def kmesh_density_per_inverse_angstrom(self, val):
        self._kmesh_density_per_inverse_angstrom = val

    def set_kmesh_density(self, kmesh_density_per_inverse_angstrom):
        self.kmesh_density_per_inverse_angstrom = kmesh_density_per_inverse_angstrom

    def update_kmesh(self, structure):
        if (self.kmesh_density_per_inverse_angstrom is not None) and (structure is not None):
            if self.kmesh_density_per_inverse_angstrom != 0.0:
                k_mesh = get_k_mesh_by_density(
                    structure.get_cell(),
                    kmesh_density_per_inverse_angstrom=self.kmesh_density_per_inverse_angstrom,
                )
                print("kmesh_density_per_inverse_angstrom = ", self.kmesh_density_per_inverse_angstrom)
                print("Update k-mesh =", k_mesh)
                self.control_input["k_grid"] = " ".join([str(int(m)) for m in k_mesh])

    def write(self, structure, working_directory):
        self.control_potential.set_structure(structure)
        control_in_filename = os.path.join(working_directory, "control.in")
        control_in_lst = self.control_input.get_string_lst()
        control_in_lst += self.control_potential.get_string_lst()

        with open(control_in_filename, "w") as f:
            print("".join(control_in_lst), file=f)

        pbc = structure.pbc
        is_periodic = np.all(pbc)
        if not is_periodic and not np.all(~pbc):
            raise ValueError("Structure for FHI-aims could be either fully periodic or fully non-periodic")

        lines = ["# pyiron generated geometry.in"]
        if is_periodic:
            cell = structure.get_cell()
            for lattice_vec in cell:
                lines.append(
                    "lattice_vector {:.15f} {:.15f} {:.15f}".format(lattice_vec[0], lattice_vec[1], lattice_vec[2]))
        lines.append("")

        chem_symbs = structure.get_chemical_symbols()
        positions = structure.get_positions()

        for symb, pos in zip(chem_symbs, positions):
            lines.append("atom {:.15f} {:.15f} {:.15f}   {}".format(pos[0], pos[1], pos[2], symb))

        with open(os.path.join(working_directory, "geometry.in"), "w") as f:
            print("\n".join(lines), file=f)

    def to_hdf(self, hdf=None):
        with hdf.open("control_input") as hdf5_input:
            self.control_input.to_hdf(hdf5_input)

        with hdf.open("control_potential") as hdf5_input:
            self.control_potential.to_hdf(hdf5_input)

        vasp_dict = hdf["vasp_dict"] if "vasp_dict" in hdf.list_nodes() else {}

        if self.kmesh_density_per_inverse_angstrom is not None:
            vasp_dict.update({"kmesh_density_per_inverse_angstrom":
                                  self.kmesh_density_per_inverse_angstrom})
        if len(vasp_dict) > 0:
            hdf["vasp_dict"] = vasp_dict

    def from_hdf(self, hdf=None):
        with hdf.open("control_input") as hdf5_input:
            self.control_input.from_hdf(hdf5_input)
        with hdf.open("control_potential") as hdf5_input:
            self.control_potential.from_hdf(hdf5_input)

        vasp_dict = hdf["vasp_dict"] if "vasp_dict" in hdf.list_nodes() else {}
        if "kmesh_density_per_inverse_angstrom" in vasp_dict.keys():
            self.kmesh_density_per_inverse_angstrom = vasp_dict["kmesh_density_per_inverse_angstrom"]


class InitialGeometryStreamParser:
    def __init__(self):
        self._input_geometry_block_flag = False
        self._inp_geom_unit_cell_flag = False

        # accumulator lists for current atomic structure
        self.lattice_vectors_lst = []
        self.positions_lst = []
        self.species_lst = []

        self._stop_processing = False

    def process_line(self, line):
        if self._stop_processing:
            return

        line = line.strip(" \t\n")

        if not line.startswith("|") and self._input_geometry_block_flag:
            self._input_geometry_block_flag = False
            self._stop_processing = True

        if line.startswith("Input geometry:"):
            self._input_geometry_block_flag = True

        if self._input_geometry_block_flag and line.startswith("|"):
            line = line.strip(" \t\n|")

            if len(self.lattice_vectors_lst) >= 3:
                self._inp_geom_unit_cell_flag = False

            if self._inp_geom_unit_cell_flag:
                self.lattice_vectors_lst.append([float(s) for s in line.split()[:3]])

            if line.startswith("Unit cell:"):
                self._inp_geom_unit_cell_flag = True

            if "Species" in line:
                line_tags = line.split()
                atom_positions = [float(s) for s in line_tags[3:6]]
                atom_species = line_tags[2]

                self.positions_lst.append(atom_positions)
                self.species_lst.append(atom_species)


class UpdateGeometryStreamParser:
    def __init__(self):
        self._atomic_structure_block_flag = False

        # accumulator lists for all atoomic structures
        self.lattice_vectors_traj = []
        self.positions_traj = []
        self.species_traj = []

        # accumulator lists for current atomic structure
        self._lattice_vectors_lst = []
        self._positions_lst = []
        self._species_lst = []

    def process_line(self, line):

        line = line.strip(" \t\n")

        if line.startswith("Updated atomic structure:"):  # or line.startswith("Final atomic structure:"):
            self._atomic_structure_block_flag = True

        if line.startswith("-------------") and self._atomic_structure_block_flag:
            self._atomic_structure_block_flag = False

            # save collected structure
            if len(self._lattice_vectors_lst) > 0:
                self.lattice_vectors_traj.append(self._lattice_vectors_lst)
            self.positions_traj.append(self._positions_lst)
            self.species_traj.append(self._species_lst)

            # reset accumulator lists
            self._lattice_vectors_lst = []
            self._positions_lst = []
            self._species_lst = []

        if self._atomic_structure_block_flag:

            if "lattice_vector" in line:
                self._lattice_vectors_lst.append([float(s) for s in line.split()[1:4]])

            if line.startswith("atom "):
                line_tags = line.split()
                atom_positions = [float(s) for s in line_tags[1:4]]
                atom_species = line_tags[4]

                self._positions_lst.append(atom_positions)
                self._species_lst.append(atom_species)


class EnergyForcesStressesStreamParser:
    def __init__(self):
        self.free_energies_list = []
        self.energies_corrected_list = []
        self.energies_uncorrected_list = []

        self.forces_lst = []
        self.stresses_lst = []

        self.block_flag = False
        self.force_block_flag = False
        self.stress_block_flag = False

        self.stress_line_counter = 0
        self.current_forces = []
        self.current_stresses = []

    def process_line(self, line):
        if "Energy and forces in a compact form:" in line:
            self.block_flag = True

        if self.block_flag and "------------------------------------" in line:
            self.block_flag = False
            self.force_block_flag = False
            self.forces_lst.append(self.current_forces)

        if self.block_flag and 'Total energy corrected        :' in line:
            E0 = float(line.split()[5])
            self.energies_corrected_list.append(E0)
        elif self.block_flag and 'Electronic free energy        :' in line:
            F = float(line.split()[5])
            self.free_energies_list.append(F)
        elif self.block_flag and 'Total energy uncorrected      :' in line:
            E_uncorr = float(line.split()[5])
            self.energies_uncorrected_list.append(E_uncorr)

        if self.block_flag and "Total atomic forces" in line:
            self.force_block_flag = True
            self.current_forces = []

        if self.force_block_flag and line.strip().startswith("|"):
            self.current_forces.append([float(f) for f in line.split()[-3:]])

        if "|              Analytical stress tensor" in line or "Numerical stress tensor" in line:
            self.stress_block_flag = True
            self.current_stresses = []
            self.stress_line_counter = 0

        if self.stress_block_flag:
            self.stress_line_counter += 1

        if self.stress_block_flag and self.stress_line_counter in [6, 7, 8]:
            sline = [float(f) for f in line.split()[2:5]]
            self.current_stresses.append(sline)

        if self.stress_line_counter > 8:
            self.stress_block_flag = False
            self.stress_line_counter = 0
            self.stresses_lst.append(self.current_stresses)


class MetaInfoStreamParser:
    _total_time_pattern = re.compile("Total time\s*:\s*([0-9.]*)\s*s")

    FHI_OUT_KEYWORD_TOTAL_TIME = "Total time"
    FHI_OUT_KEYWORD_AIMS_UUID_TAG = "aims_uuid"
    FHI_OUT_KEYWORD_VERSION_TAG = "Version"

    def __init__(self):
        self.version = None
        self.aims_uuid = None
        self.total_time = None

    def process_line(self, line):

        line = line.strip(" \t\n")

        if line.startswith(self.FHI_OUT_KEYWORD_VERSION_TAG):
            self.version = " ".join(line.split()[1:])
        elif line.startswith(self.FHI_OUT_KEYWORD_AIMS_UUID_TAG):
            self.aims_uuid = " ".join(line.split(":")[1:]).strip()

        if (self.FHI_OUT_KEYWORD_TOTAL_TIME in line) and (self.total_time is None):
            line = line.strip()
            res = self._total_time_pattern.findall(line)
            if len(res) > 0:
                self.total_time = res[0]


def collect_output(working_directory="", FHI_output_file="FHI.out"):
    FHI_output_file = os.path.join(working_directory, FHI_output_file)

    init_geom_stream_parser = InitialGeometryStreamParser()
    upd_geom_stream_parser = UpdateGeometryStreamParser()
    efs_stream_parser = EnergyForcesStressesStreamParser()
    metainfo_stream_parser = MetaInfoStreamParser()

    with open(FHI_output_file, 'r') as f:
        for line in f:
            line = line.strip(" \t\n")
            if line.startswith("#"):
                continue

            init_geom_stream_parser.process_line(line)
            upd_geom_stream_parser.process_line(line)
            efs_stream_parser.process_line(line)
            metainfo_stream_parser.process_line(line)

    if len(efs_stream_parser.free_energies_list) == 0 or len(efs_stream_parser.forces_lst) == 0:
        raise ValueError("No free electronic energies found. Calculation could be broken")

    if len(init_geom_stream_parser.lattice_vectors_lst) > 0:
        lattice_vectors_traj = [
                                   init_geom_stream_parser.lattice_vectors_lst] + upd_geom_stream_parser.lattice_vectors_traj
    else:
        lattice_vectors_traj = upd_geom_stream_parser.lattice_vectors_traj

    positions_traj = [init_geom_stream_parser.positions_lst] + upd_geom_stream_parser.positions_traj

    if len(positions_traj) == 0:
        raise ValueError("No cells or positions info found. Calculation could be broken")

    output_generic_dict = {
<<<<<<< HEAD
        'cells': lattice_vectors_traj,
        'energy_pot': efs_stream_parser.free_energies_list,
        'energy_tot': efs_stream_parser.free_energies_list,
        'forces': efs_stream_parser.forces_lst,
        'positions': positions_traj,
        'free_energy': efs_stream_parser.free_energies_list,
        'energy_corrected': efs_stream_parser.energies_corrected_list,
=======
        'cells': np.array(lattice_vectors_traj),
        'energy_pot': np.array(efs_stream_parser.free_energies_list),
        'energy_tot': np.array(efs_stream_parser.free_energies_list),
        'forces': np.array(efs_stream_parser.forces_lst),
        'positions': np.array(positions_traj),
>>>>>>> 5c671cc3
        # 'steps'
        # 'temperature'
        # 'computation_time'
        # 'unwrapped_positions'
        # 'indices'
    }

<<<<<<< HEAD
=======
    output_dft_dict = {
        'free_energy': np.array(efs_stream_parser.free_energies_list),
        'energy_corrected': np.array(efs_stream_parser.energies_corrected_list),
        'energy_uncorrected': np.array(efs_stream_parser.energies_uncorrected_list),
    }

>>>>>>> 5c671cc3
    if len(efs_stream_parser.stresses_lst) > 0:
        output_generic_dict["stresses"] = efs_stream_parser.stresses_lst
        stresses = output_generic_dict["stresses"]
        output_generic_dict["pressures"] = np.array([-np.trace(stress) / 3.0 for stress in stresses])

    if len(output_generic_dict["cells"]) > 0:
        cells = output_generic_dict["cells"]
        output_generic_dict["volume"] = np.array([np.linalg.det(cell) for cell in cells])

    meta_info_dict = {}
    if metainfo_stream_parser.version is not None:
        meta_info_dict[EXPORT_FHI_AIMS_VERSION] = metainfo_stream_parser.version
    if metainfo_stream_parser.aims_uuid is not None:
        meta_info_dict[EXPORT_AIMS_UUID] = metainfo_stream_parser.aims_uuid
    if metainfo_stream_parser.total_time is not None:
        meta_info_dict[EXPORT_TOTAL_TIME] = metainfo_stream_parser.total_time

<<<<<<< HEAD
    return output_generic_dict, meta_info_dict
=======
    return output_generic_dict, output_dft_dict, meta_info_dict
>>>>>>> 5c671cc3
<|MERGE_RESOLUTION|>--- conflicted
+++ resolved
@@ -309,23 +309,16 @@
         self.input.write(structure=self.structure, working_directory=self.working_directory)
 
     def collect_output(self):
-<<<<<<< HEAD
-        output_dict, meta_info_dict = collect_output(working_directory=self.working_directory,
-=======
         output_dict, output_dft_dict, meta_info_dict = collect_output(working_directory=self.working_directory,
->>>>>>> 5c671cc3
                                                      FHI_output_file='FHI.out')
 
         with self.project_hdf5.open("output") as hdf5_output:
             with hdf5_output.open("generic") as hdf5_generic:
                 for k, v in output_dict.items():
                     hdf5_generic[k] = v
-<<<<<<< HEAD
-=======
             with hdf5_output.open("dft") as hdf5_dft:
                 for k, v in output_dft_dict.items():
                     hdf5_dft[k] = v
->>>>>>> 5c671cc3
             hdf5_output["meta_info"] = meta_info_dict
 
     def to_hdf(self, hdf=None, group_name=None):
@@ -769,21 +762,11 @@
         raise ValueError("No cells or positions info found. Calculation could be broken")
 
     output_generic_dict = {
-<<<<<<< HEAD
-        'cells': lattice_vectors_traj,
-        'energy_pot': efs_stream_parser.free_energies_list,
-        'energy_tot': efs_stream_parser.free_energies_list,
-        'forces': efs_stream_parser.forces_lst,
-        'positions': positions_traj,
-        'free_energy': efs_stream_parser.free_energies_list,
-        'energy_corrected': efs_stream_parser.energies_corrected_list,
-=======
         'cells': np.array(lattice_vectors_traj),
         'energy_pot': np.array(efs_stream_parser.free_energies_list),
         'energy_tot': np.array(efs_stream_parser.free_energies_list),
         'forces': np.array(efs_stream_parser.forces_lst),
         'positions': np.array(positions_traj),
->>>>>>> 5c671cc3
         # 'steps'
         # 'temperature'
         # 'computation_time'
@@ -791,15 +774,12 @@
         # 'indices'
     }
 
-<<<<<<< HEAD
-=======
     output_dft_dict = {
         'free_energy': np.array(efs_stream_parser.free_energies_list),
         'energy_corrected': np.array(efs_stream_parser.energies_corrected_list),
         'energy_uncorrected': np.array(efs_stream_parser.energies_uncorrected_list),
     }
 
->>>>>>> 5c671cc3
     if len(efs_stream_parser.stresses_lst) > 0:
         output_generic_dict["stresses"] = efs_stream_parser.stresses_lst
         stresses = output_generic_dict["stresses"]
@@ -817,8 +797,4 @@
     if metainfo_stream_parser.total_time is not None:
         meta_info_dict[EXPORT_TOTAL_TIME] = metainfo_stream_parser.total_time
 
-<<<<<<< HEAD
-    return output_generic_dict, meta_info_dict
-=======
-    return output_generic_dict, output_dft_dict, meta_info_dict
->>>>>>> 5c671cc3
+    return output_generic_dict, output_dft_dict, meta_info_dict