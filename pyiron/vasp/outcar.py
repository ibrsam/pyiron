# coding: utf-8
# Copyright (c) Max-Planck-Institut für Eisenforschung GmbH - Computational Materials Design (CM) Department
# Distributed under the terms of "New BSD License", see the LICENSE file.

import numpy as np
import warnings
import scipy.constants

__author__ = "Sudarsan Surendralal"
__copyright__ = "Copyright 2019, Max-Planck-Institut für Eisenforschung GmbH - " \
                "Computational Materials Design (CM) Department"
__version__ = "1.0"
__maintainer__ = "Sudarsan Surendralal"
__email__ = "surendralal@mpie.de"
__status__ = "production"
__date__ = "Sep 1, 2017"

KBAR_TO_EVA = scipy.constants.physical_constants['joule-electron volt relationship'][0] / 1e22


class Outcar(object):
    """
    This module is used to parse VASP OUTCAR files.

    Attributes:

        parse_dict (dict): A dictionary with all the useful quantities parsed from an OUTCAR file after from_file() is
                           executed

    """

    def __init__(self):
        self.parse_dict = dict()

    def from_file(self, filename="OUTCAR"):
        """
        Parse and store relevant quantities from the OUTCAR file into parse_dict.

        Args:
            filename (str): Filename of the OUTCAR file to parse

        """
        energies = self.get_total_energies(filename)
        energies_int = self.get_energy_without_entropy(filename)
        energies_zero = self.get_energy_sigma_0(filename)
        scf_energies = self.get_all_total_energies(filename)
        forces = self.get_forces(filename)
        positions = self.get_positions(filename)
        cells = self.get_cells(filename)
        steps = self.get_steps(filename)
        temperatures = self.get_temperatures(filename)
        time = self.get_time(filename)
        fermi_level = self.get_fermi_level(filename)
        scf_moments = self.get_dipole_moments(filename)
        kin_energy_error = self.get_kinetic_energy_error(filename)
        stresses = self.get_stresses(filename, si_unit=False)
        n_elect = self.get_nelect(filename)
        try:
            irreducible_kpoints = self.get_irreducible_kpoints(filename)
        except ValueError:
            print('irreducible kpoints not parsed !')
            irreducible_kpoints = None
        magnetization, final_magmom_lst = self.get_magnetization(filename)
        broyden_mixing = self.get_broyden_mixing_mesh(filename)

        self.parse_dict["energies"] = energies
        self.parse_dict["energies_int"] = energies_int
        self.parse_dict["energies_zero"] = energies_zero
        self.parse_dict["scf_energies"] = scf_energies
        self.parse_dict["forces"] = forces
        self.parse_dict["positions"] = positions
        self.parse_dict["cells"] = cells
        self.parse_dict["steps"] = steps
        self.parse_dict["temperatures"] = temperatures
        self.parse_dict["time"] = time
        self.parse_dict["fermi_level"] = fermi_level
        self.parse_dict["scf_dipole_moments"] = scf_moments
        self.parse_dict["kin_energy_error"] = kin_energy_error
        self.parse_dict["stresses"] = stresses
        self.parse_dict["irreducible_kpoints"] = irreducible_kpoints
        self.parse_dict["magnetization"] = magnetization
        self.parse_dict["final_magmoms"] = final_magmom_lst
        self.parse_dict["broyden_mixing"] = broyden_mixing
        self.parse_dict["n_elect"] = n_elect

        try:
            self.parse_dict["pressures"] = np.average(stresses[:, 0:3], axis=1) * KBAR_TO_EVA
        except IndexError:
            self.parse_dict["pressures"] = np.zeros(len(steps))

    def to_hdf(self, hdf, group_name="outcar"):
        """
        Store output in an HDF5 file

        Args:
            hdf (pyiron.base.generic.hdfio.FileHDFio): HDF5 group or file
            group_name (str): Name of the HDF5 group
        """
        with hdf.open(group_name) as hdf5_output:
            for key in self.parse_dict.keys():
                hdf5_output[key] = self.parse_dict[key]

    def to_hdf_minimal(self, hdf, group_name="outcar"):
        """
        Store minimal output in an HDF5 file (output unique to OUTCAR)

        Args:
            hdf (pyiron.base.generic.hdfio.FileHDFio): HDF5 group or file
            group_name (str): Name of the HDF5 group
        """
        unique_quantities = ["kin_energy_error", "broyden_mixing", "stresses", "irreducible_kpoints"]
        with hdf.open(group_name) as hdf5_output:
            for key in self.parse_dict.keys():
                if key in unique_quantities:
                    hdf5_output[key] = self.parse_dict[key]

    def from_hdf(self, hdf, group_name="outcar"):
        """
        Load output from an HDF5 file

        Args:
            hdf (pyiron.base.generic.hdfio.FileHDFio): HDF5 group or file
            group_name (str): Name of the HDF5 group
        """
        with hdf.open(group_name) as hdf5_output:
            for key in hdf5_output.list_nodes():
                self.parse_dict[key] = hdf5_output[key]

    @staticmethod
    def get_positions_and_forces(filename="OUTCAR"):
        """
        Gets the forces and positions for every ionic step from the OUTCAR file

        Args:
            filename (str): Filename of the OUTCAR file to parse

        Returns:
            [positions, forces] (sequence)
            numpy.ndarray: A Nx3xM array of positions in $\AA$
            numpy.ndarray: A Nx3xM array of forces in $eV / \AA$

            where N is the number of atoms and M is the number of time steps
        """
        positions = []
        forces = []
        trigger_indices = []
        trigger = "TOTAL-FORCE (eV/Angst)"
        nion_trigger = "NIONS ="
        n_atoms = None
        with open(filename, 'r') as f:
            lines = f.readlines()
            for i, line in enumerate(lines):
                line = line.strip()
                if trigger in line:
                    trigger_indices.append(i)
                if n_atoms is None:
                    if nion_trigger in line:
                        n_atoms = int(line.split(nion_trigger)[-1])
        for j in trigger_indices:
            pos = []
            force = []
            for line in lines[j + 2: j + n_atoms + 2]:
                line = line.strip()
                line = _clean_line(line)
                pos.append([float(l) for l in line.split()[0:3]])
                force.append([float(l) for l in line.split()[3:]])
            forces.append(force)
            positions.append(pos)
        return np.array(positions), np.array(forces)

    @staticmethod
    def get_positions(filename="OUTCAR"):

        """
        Gets the positions for every ionic step from the OUTCAR file

        Args:
            filename (str): Filename of the OUTCAR file to parse

        Returns:
            numpy.ndarray: A Nx3xM array of positions in $\AA$

            where N is the number of atoms and M is the number of time steps
        """
        positions = []
        trigger_indices = []
        trigger = "TOTAL-FORCE (eV/Angst)"
        nion_trigger = "NIONS ="
        n_atoms = None
        with open(filename, 'r') as f:
            lines = f.readlines()
            for i, line in enumerate(lines):
                line = line.strip()
                if trigger in line:
                    trigger_indices.append(i)
                if n_atoms is None:
                    if nion_trigger in line:
                        n_atoms = int(line.split(nion_trigger)[-1])
        for j in trigger_indices:
            pos = []
            for line in lines[j + 2: j + n_atoms + 2]:
                line = line.strip()
                line = _clean_line(line)
                pos.append([float(l) for l in line.split()[0:3]])
            positions.append(pos)
        return np.array(positions)

    @staticmethod
    def get_forces(filename="OUTCAR"):
        """
        Gets the forces for every ionic step from the OUTCAR file

        Args:
            filename (str): Filename of the OUTCAR file to parse

        Returns:

            numpy.ndarray: A Nx3xM array of forces in $eV / \AA$

            where N is the number of atoms and M is the number of time steps
        """
        forces = []
        trigger_indices = []
        trigger = "TOTAL-FORCE (eV/Angst)"
        nion_trigger = "NIONS ="
        n_atoms = None
        with open(filename, 'r') as f:
            lines = f.readlines()
            for i, line in enumerate(lines):
                line = line.strip()
                if trigger in line:
                    trigger_indices.append(i)
                if n_atoms is None:
                    if nion_trigger in line:
                        n_atoms = int(line.split(nion_trigger)[-1])
        for j in trigger_indices:
            force = []
            for line in lines[j + 2: j + n_atoms + 2]:
                line = line.strip()
                line = _clean_line(line)
                force.append([float(l) for l in line.split()[3:]])
            forces.append(force)
        return np.array(forces)

    @staticmethod
    def get_cells(filename="OUTCAR"):
        """
        Gets the cell size and shape for every ionic step from the OUTCAR file

        Args:
            filename (str): Filename of the OUTCAR file to parse

        Returns:
            numpy.ndarray: A 3x3xM array of the cell shape in $\AA$

            where M is the number of time steps
        """
        cells = []
        trigger_indices = []
        trigger = "VOLUME and BASIS-vectors are now :"
        with open(filename, 'r') as f:
            lines = f.readlines()
            for i, line in enumerate(lines):
                line = line.strip()
                if trigger in line:
                    trigger_indices.append(i)
        for j in trigger_indices:
            cell = []
            for line in lines[j + 5: j + 8]:
                line = line.strip()
                line = _clean_line(line)
                cell.append([float(l) for l in line.split()[0:3]])
            cells.append(cell)
        return np.array(cells)

    @staticmethod
    def get_stresses(filename="OUTCAR", si_unit=True):
        """

        Args:
            filename (str): Input filename
            si_unit (bool): True SI units are used

        Returns:
            numpy.ndarray: An array of stress values

        """
        trigger = "FORCE on cell =-STRESS in cart. coord.  units (eV):"
        pullay_stress_lst = []
        trigger_indices = []
        with open(filename, 'r') as f:
            lines = f.readlines()
            for i, line in enumerate(lines):
                line = line.strip()
                if trigger in line:
                    trigger_indices.append(i)
        for j in trigger_indices:
            try:
                if si_unit:
                    pullay_stress_lst.append([float(l) for l in lines[j + 13].split()[1:7]])
                else:
                    pullay_stress_lst.append([float(l) for l in lines[j + 14].split()[2:8]])
            except ValueError:
                if si_unit:
                    pullay_stress_lst.append([float('NaN')] * 6)
                else:
                    pullay_stress_lst.append([float('NaN')] * 6)
        return np.array(pullay_stress_lst)

    @staticmethod
    def get_irreducible_kpoints(filename="OUTCAR", reciprocal=True, weight=True, planewaves=True):
        """
        Function to extract the irreducible kpoints from the OUTCAR file

        Args:
            filename (str): Filename of the OUTCAR file to parse
            reciprocal (bool): Get either the reciprocal or the cartesian coordinates
            weight (bool): Get the weight assigned to the irreducible kpoints
            planewaves (bool): Get the planewaves assigned to the irreducible kpoints

        Returns:
            numpy.ndarray: An array of k-points
        """
        kpoint_lst = []
        weight_lst = []
        planewaves_lst = []
        trigger_number_str = "Subroutine IBZKPT returns following result:"
        trigger_plane_waves_str = "k-point  1 :"
        trigger_number = 0
        trigger_plane_waves = 0
        with open(filename, 'r') as f:
            lines = f.readlines()
            for i, line in enumerate(lines):
                line = line.strip()
                if trigger_number_str in line:
                    trigger_number = int(i)
                elif planewaves:
                    if trigger_plane_waves_str in line:
                        trigger_plane_waves = int(i)
            number_irr_kpoints = int(lines[trigger_number + 3].split()[1])
        if reciprocal:
            trigger_start = trigger_number + 7
        else:
            trigger_start = trigger_number + 10 + number_irr_kpoints
        for line in lines[trigger_start: trigger_start + number_irr_kpoints]:
            line = line.strip()
            line = _clean_line(line)
            kpoint_lst.append([float(l) for l in line.split()[0:3]])
            if weight:
                weight_lst.append(float(line.split()[3]))
        if planewaves:
            for line in lines[trigger_plane_waves: trigger_plane_waves + number_irr_kpoints]:
                line = line.strip()
                line = _clean_line(line)
                planewaves_lst.append(float(line.split()[-1]))
        if weight and planewaves:
            return np.array(kpoint_lst), np.array(weight_lst), np.array(planewaves_lst)
        elif weight:
            return np.array(kpoint_lst), np.array(weight_lst)
        elif planewaves:
            return np.array(kpoint_lst), np.array(planewaves_lst)
        else:
            return np.array(kpoint_lst)

    @staticmethod
    def get_total_energies(filename="OUTCAR"):
        """
        Gets the total energy for every ionic step from the OUTCAR file

        Args:
            filename (str): Filename of the OUTCAR file to parse

        Returns:
            numpy.ndarray: A 1xM array of the total energies in $eV$

            where M is the number of time steps
        """
        energies = []
        trigger_indices = []
        trigger = "FREE ENERGIE OF THE ION-ELECTRON SYSTEM (eV)"
        with open(filename, 'r') as f:
            lines = f.readlines()
            for i, line in enumerate(lines):
                line = line.strip()
                if trigger in line:
                    trigger_indices.append(i)
        for j in trigger_indices:
            line = lines[j + 2].strip()
            line = _clean_line(line)
            energies.append(float(line.split()[-2]))
        return np.array(energies)

    @staticmethod
    def get_energy_without_entropy(filename="OUTCAR"):
        """
        Gets the total energy for every ionic step from the OUTCAR file

        Args:
            filename (str): Filename of the OUTCAR file to parse

        Returns:
            numpy.ndarray: A 1xM array of the total energies in $eV$

            where M is the number of time steps
        """
        energies = []
        trigger_indices = []
        trigger = "FREE ENERGIE OF THE ION-ELECTRON SYSTEM (eV)"
        with open(filename, 'r') as f:
            lines = f.readlines()
            for i, line in enumerate(lines):
                line = line.strip()
                if trigger in line:
                    trigger_indices.append(i)
        for j in trigger_indices:
            line = lines[j + 4].strip()
            line = _clean_line(line)
            energies.append(float(line.split()[3]))
        return np.array(energies)

    @staticmethod
    def get_energy_sigma_0(filename="OUTCAR"):
        """
        Gets the total energy for every ionic step from the OUTCAR file

        Args:
            filename (str): Filename of the OUTCAR file to parse

        Returns:
            numpy.ndarray: A 1xM array of the total energies in $eV$

            where M is the number of time steps
        """
        energies = []
        trigger_indices = []
        trigger = "FREE ENERGIE OF THE ION-ELECTRON SYSTEM (eV)"
        with open(filename, 'r') as f:
            lines = f.readlines()
            for i, line in enumerate(lines):
                line = line.strip()
                if trigger in line:
                    trigger_indices.append(i)
        for j in trigger_indices:
            line = lines[j + 4].strip()
            line = _clean_line(line)
            energies.append(float(line.split()[-1]))
        return np.array(energies)

    @staticmethod
    def get_all_total_energies(filename="OUTCAR"):
        """
        Gets the energy at every electronic step

        Args:
            filename (str): Filename of the OUTCAR file to parse

        Returns:
            list: A list of energie for every electronic step at every ionic step
        """
        ionic_trigger = "FREE ENERGIE OF THE ION-ELECTRON SYSTEM (eV)"
        electronic_trigger = "free energy    TOTEN  ="
        scf_energies = list()
        with open(filename, 'r') as f:
            lines = f.readlines()
            istep_energies = list()
            for i, line in enumerate(lines):
                line = line.strip()
                if ionic_trigger in line:
                    scf_energies.append(np.array(istep_energies))
                    istep_energies = list()
                if electronic_trigger in line:
                    line = _clean_line(line)
                    ene = float(line.split()[-2])
                    istep_energies.append(ene)
        return scf_energies

    @staticmethod
    def get_magnetization(filename="OUTCAR"):
        """
        Gets the magnetization

        Args:
            filename (str): Filename of the OUTCAR file to parse

        Returns:
            list: A list with the mgnetization values
        """
        ionic_trigger = "FREE ENERGIE OF THE ION-ELECTRON SYSTEM (eV)"
        electronic_trigger = "eigenvalue-minimisations"
        nion_trigger = "NIONS ="
        mag_lst = list()
        local_spin_trigger = False
        n_atoms = None
        mag_dict = dict()
        mag_dict['x'] = list()
        mag_dict['y'] = list()
        mag_dict['z'] = list()
        with open(filename, 'r') as f:
            lines = f.readlines()
            istep_energies = list()
            final_magmom_lst = list()
            for i, line in enumerate(lines):
                line = line.strip()
                if ionic_trigger in line:
                    mag_lst.append(np.array(istep_energies))
                    istep_energies = list()
                if 'Atomic Wigner-Seitz radii' in line:
                    local_spin_trigger = True

                if electronic_trigger in line:
                    try:
                        line = lines[i + 2].split('magnetization')[-1]
                        if line != ' \n':
                            spin_str_lst = line.split()
                            spin_str_len = len(spin_str_lst)
                            if spin_str_len == 1:
                                ene = float(line)
                            elif spin_str_len == 3:
                                ene = [float(spin_str_lst[0]), float(spin_str_lst[1]), float(spin_str_lst[2])]
                            else:
                                warnings.warn('Unrecognized spin configuration.')
                                return mag_lst, final_magmom_lst
                            istep_energies.append(ene)
                    except ValueError:
                        warnings.warn("Something went wrong in parsing the magnetization")
                if n_atoms is None:
                    if nion_trigger in line:
                        n_atoms = int(line.split(nion_trigger)[-1])
                if local_spin_trigger:
                    try:
                        for ind_dir, direc in enumerate(['x', 'y', 'z']):
                            if 'magnetization ({})'.format(direc) in line:
                                mag_dict[direc].append([float(lines[i + 4 + atom_index].split()[-1])
                                                        for atom_index in range(n_atoms)])
                    except ValueError:
                        warnings.warn("Something went wrong in parsing the magnetic moments")
            if len(mag_dict['x']) > 0:
                if len(mag_dict['y']) == 0:
                    final_mag = np.array(mag_dict['x'])
                else:
                    n_ionic_steps = np.array(mag_dict['x']).shape[0]
                    final_mag = np.abs(np.zeros((n_ionic_steps, n_atoms, 3)))
                    final_mag[:, :, 0] = np.array(mag_dict['x'])
                    final_mag[:, :, 1] = np.array(mag_dict['y'])
                    final_mag[:, :, 2] = np.array(mag_dict['z'])
                final_magmom_lst = final_mag.tolist()
        return mag_lst, final_magmom_lst

    @staticmethod
    def get_broyden_mixing_mesh(filename="OUTCAR"):
        """
        Gets the Broyden mixing mesh size

        Args:
            filename (str): Filename of the OUTCAR file to parse

        Returns:
            int: Mesh size
        """
        trigger = "gives a total of "
        with open(filename, 'r') as f:
            lines = f.readlines()
            for i, line in enumerate(lines):
                if trigger in line:
<<<<<<< HEAD
                    try:
                        return int(line.split()[4])
                    except ValueError:
                        return 0
=======
                    line_ngx = lines[i-2].split()
                    return int(line_ngx[2]) * int(line_ngx[5]) * int(line_ngx[8])
>>>>>>> bf03c0e4

    @staticmethod
    def get_temperatures(filename="OUTCAR"):
        """
        Gets the temperature at each ionic step (applicable for MD)

        Args:
            filename (str): Filename of the OUTCAR file to parse

        Returns:
            numpy.ndarray: An array of temperatures in Kelvin
        """
        temperatures = []
        trigger_indices = []
        trigger = "kin. lattice  EKIN_LAT= "
        with open(filename, 'r') as f:
            lines = f.readlines()
            for i, line in enumerate(lines):
                line = line.strip()
                if trigger in line:
                    trigger_indices.append(i)
        if len(trigger_indices) > 0:
            for j in trigger_indices:
                line = lines[j].strip()
                line = _clean_line(line)
                temperatures.append(float(line.split()[-2]))
        else:
            trigger = "FREE ENERGIE OF THE ION-ELECTRON SYSTEM (eV)"
            for i, line in enumerate(lines):
                line = line.strip()
                if trigger in line:
                    trigger_indices.append(i)
            temperatures = np.zeros(len(trigger_indices))
        return np.array(temperatures)

    @staticmethod
    def get_steps(filename="OUTCAR"):
        """

        Args:
            filename (str): Filename of the OUTCAR file to parse

        Returns:
            numpy.ndarray: Steps during the simulation
        """
        nblock_trigger = "NBLOCK ="
        trigger = "FREE ENERGIE OF THE ION-ELECTRON SYSTEM (eV)"
        trigger_indices = list()
        read_nblock = True
        n_block = 1
        with open(filename, 'r') as f:
            lines = f.readlines()
            for i, line in enumerate(lines):
                line = line.strip()
                if trigger in line:
                    trigger_indices.append(i)
                if read_nblock is None:
                    if nblock_trigger in line:
                        line = _clean_line(line)
                        n_block = int(line.split(nblock_trigger)[-1])
        return n_block * np.linspace(0, len(trigger_indices))

    def get_time(self, filename="OUTCAR"):
        """
        Time after each simulation step (for MD)

        Args:
            filename (str): Filename of the OUTCAR file to parse

        Returns:
            numpy.ndarray: An array of time values in fs

        """
        potim_trigger = "POTIM  ="
        read_potim = True
        potim = 1.0
        with open(filename, 'r') as f:
            lines = f.readlines()
            for i, line in enumerate(lines):
                line = line.strip()
                if read_potim is None:
                    if potim_trigger in line:
                        line = _clean_line(line)
                        potim = float(line.split(potim_trigger)[0])
        return potim * self.get_steps(filename)

    @staticmethod
    def get_kinetic_energy_error(filename="OUTCAR"):
        """
        Get the kinetic energy error

        Args:
            filename (str): Filename of the OUTCAR file to parse

        Returns:
            float: The kinetic energy error in eV
        """
        trigger = "kinetic energy error for atom="
        e_kin_err = list()
        n_species_list = list()
        nion_trigger = "ions per type ="
        tot_kin_error = 0.0
        with open(filename, 'r') as f:
            lines = f.readlines()
            for i, line in enumerate(lines):
                line = line.strip()
                if trigger in line:
                    e_kin_err.append(float(line.split()[5]))
                if nion_trigger in line:
                    n_species_list = [float(val) for val in line.split(nion_trigger)[-1].strip().split()]
        if len(n_species_list) > 0 and len(n_species_list) == len(e_kin_err):
            tot_kin_error = np.sum(np.array(n_species_list) * np.array(e_kin_err))
        return tot_kin_error

    @staticmethod
    def get_fermi_level(filename="OUTCAR"):
        """
        Getting the Fermi-level (Kohn_Sham) from the OUTCAR file

        Args:
            filename (str): Filename of the OUTCAR file to parse

        Returns:
            float: The Kohn-Sham Fermi level in eV
        """
        trigger = "E-fermi :"
        e_fermi = None
        with open(filename, 'r') as f:
            lines = f.readlines()
            for i, line in enumerate(lines):
                line = line.strip()
                if trigger in line:
                    try:
                        e_fermi = float(line.split(trigger)[-1].split()[0])
                    except ValueError:
                        return
        return e_fermi

    @staticmethod
    def get_dipole_moments(filename="OUTCAR"):
        """
        Get the electric dipole moment at every electronic step

        Args:
            filename (str): Filename of the OUTCAR file to parse

        Returns:
            list: A list of dipole moments in (eA) for each electronic step

        """
        moment_trigger = "dipolmoment"
        istep_trigger = "FREE ENERGIE OF THE ION-ELECTRON SYSTEM (eV)"
        dip_moms = list()
        with open(filename, 'r') as f:
            lines = f.readlines()
            istep_mom = list()
            for i, line in enumerate(lines):
                line = line.strip()
                if istep_trigger in line:
                    dip_moms.append(np.array(istep_mom))
                    istep_mom = list()
                if moment_trigger in line:
                    line = _clean_line(line)
                    mom = np.array([float(val) for val in line.split()[1:4]])
                    istep_mom.append(mom)
        return dip_moms

    @staticmethod
    def get_nelect(filename="OUTCAR"):
        """
        Returns the number of electrons in the simulation

        Args:
            filename (str): OUTCAR filename

        Returns:
            float: The number of electrons in the simulation

        """
        nelect_trigger = "NELECT"
        with open(filename, 'r') as f:
            lines = f.readlines()
            for i, line in enumerate(lines):
                line = line.strip()
                if nelect_trigger in line:
                    return float(line.split()[2])


def _clean_line(line):
    return line.replace("-", " -")<|MERGE_RESOLUTION|>--- conflicted
+++ resolved
@@ -562,15 +562,8 @@
             lines = f.readlines()
             for i, line in enumerate(lines):
                 if trigger in line:
-<<<<<<< HEAD
-                    try:
-                        return int(line.split()[4])
-                    except ValueError:
-                        return 0
-=======
                     line_ngx = lines[i-2].split()
                     return int(line_ngx[2]) * int(line_ngx[5]) * int(line_ngx[8])
->>>>>>> bf03c0e4
 
     @staticmethod
     def get_temperatures(filename="OUTCAR"):
